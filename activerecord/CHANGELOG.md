--- conflicted
+++ resolved
@@ -1,10 +1,9 @@
-<<<<<<< HEAD
 *   Deprecate `rails db:structure:{load, dump}` tasks and extend
     `rails db:schema:{load, dump}` tasks to work with either `:ruby` or `:sql` format,
     depending on `config.active_record.schema_format` configuration value.
 
     *fatkodima*
-=======
+
 *   Respect the `select` values for eager loading.
 
     ```ruby
@@ -24,7 +23,6 @@
     ```
 
     *Ryuta Kamizono*
->>>>>>> 6508a5f2
 
 *   Allow attribute's default to be configured but keeping its own type.
 
