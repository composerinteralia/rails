--- conflicted
+++ resolved
@@ -551,19 +551,13 @@
     end
 
     # Returns a consistent, platform-independent identifier for +label+.
-<<<<<<< HEAD
-    # Identifiers are positive integers less than 2^30.
-    def self.identify(label)
-      Zlib.crc32(label.to_s) % MAX_ID
-=======
-    # Integer identifiers are values less than 2^32. UUIDs are RFC 4122 version 5 SHA-1 hashes.
+    # Integer identifiers are values less than 2^30. UUIDs are RFC 4122 version 5 SHA-1 hashes.
     def self.identify(label, column_type = :integer)
       if column_type == :uuid
         SecureRandom.uuid_v5(SecureRandom::UUID_OID_NAMESPACE, label.to_s)
       else
         Zlib.crc32(label.to_s) % MAX_ID
       end
->>>>>>> 93306318
     end
 
     # Superclass for the evaluation contexts used by ERB fixtures.
