require 'date'
require 'bigdecimal'
require 'bigdecimal/util'

# TODO: Autoload these files
require 'active_record/connection_adapters/abstract/schema_definitions'
require 'active_record/connection_adapters/abstract/schema_statements'
require 'active_record/connection_adapters/abstract/database_statements'
require 'active_record/connection_adapters/abstract/quoting'
require 'active_record/connection_adapters/abstract/connection_pool'
require 'active_record/connection_adapters/abstract/connection_specification'
require 'active_record/connection_adapters/abstract/query_cache'

module ActiveRecord
  module ConnectionAdapters # :nodoc:
    # ActiveRecord supports multiple database systems. AbstractAdapter and
    # related classes form the abstraction layer which makes this possible.
    # An AbstractAdapter represents a connection to a database, and provides an
    # abstract interface for database-specific functionality such as establishing
    # a connection, escaping values, building the right SQL fragments for ':offset'
    # and ':limit' options, etc.
    #
    # All the concrete database adapters follow the interface laid down in this class.
    # ActiveRecord::Base.connection returns an AbstractAdapter object, which
    # you can use.
    #
    # Most of the methods in the adapter are useful during migrations. Most
    # notably, the instance methods provided by SchemaStatement are very useful.
    class AbstractAdapter
      include Quoting, DatabaseStatements, SchemaStatements
      include QueryCache
      include ActiveSupport::Callbacks

      define_callbacks :checkout, :checkin

      @@row_even = true

      def initialize(connection, logger = nil) #:nodoc:
        @connection, @logger = connection, logger
        @runtime = 0
        @last_verification = 0
        @query_cache_enabled = false
      end

      # Returns the human-readable name of the adapter.  Use mixed case - one
      # can always use downcase if needed.
      def adapter_name
        'Abstract'
      end

      # Does this adapter support migrations?  Backend specific, as the
      # abstract adapter always returns +false+.
      def supports_migrations?
        false
      end

      # Can this adapter determine the primary key for tables not attached
      # to an ActiveRecord class, such as join tables?  Backend specific, as
      # the abstract adapter always returns +false+.
      def supports_primary_key?
        false
      end

      # Does this adapter support using DISTINCT within COUNT?  This is +true+
      # for all adapters except sqlite.
      def supports_count_distinct?
        true
      end

      # Does this adapter support DDL rollbacks in transactions?  That is, would
      # CREATE TABLE or ALTER TABLE get rolled back by a transaction?  PostgreSQL,
      # SQL Server, and others support this.  MySQL and others do not.
      def supports_ddl_transactions?
        false
      end

      # Does this adapter support savepoints? PostgreSQL and MySQL do, SQLite
      # does not.
      def supports_savepoints?
        false
      end

      # Should primary key values be selected from their corresponding
      # sequence before the insert statement?  If true, next_sequence_value
      # is called before each insert to set the record's primary key.
      # This is false for all adapters but Firebird.
      def prefetch_primary_key?(table_name = nil)
        false
      end

      def reset_runtime #:nodoc:
        rt, @runtime = @runtime, 0
        rt
      end

      # QUOTING ==================================================

      # Override to return the quoted table name. Defaults to column quoting.
      def quote_table_name(name)
        quote_column_name(name)
      end

      # REFERENTIAL INTEGRITY ====================================

      # Override to turn off referential integrity while executing <tt>&block</tt>.
      def disable_referential_integrity(&block)
        yield
      end

      # CONNECTION MANAGEMENT ====================================

      # Checks whether the connection to the database is still active. This includes
      # checking whether the database is actually capable of responding, i.e. whether
      # the connection isn't stale.
      def active?
        @active != false
      end

      # Disconnects from the database if already connected, and establishes a
      # new connection with the database.
      def reconnect!
        @active = true
      end

      # Disconnects from the database if already connected. Otherwise, this
      # method does nothing.
      def disconnect!
        @active = false
      end

      # Reset the state of this connection, directing the DBMS to clear
      # transactions and other connection-related server-side state. Usually a
      # database-dependent operation.
      #
      # The default implementation does nothing; the implementation should be
      # overridden by concrete adapters.
      def reset!
        # this should be overridden by concrete adapters
      end

      # Returns true if its safe to reload the connection between requests for development mode.
      def requires_reloading?
        true
      end

      # Checks whether the connection to the database is still active (i.e. not stale).
      # This is done under the hood by calling <tt>active?</tt>. If the connection
      # is no longer active, then this method will reconnect to the database.
      def verify!(*ignored)
        reconnect! unless active?
      end

      # Provides access to the underlying database driver for this adapter. For
      # example, this method returns a Mysql object in case of MysqlAdapter,
      # and a PGconn object in case of PostgreSQLAdapter.
      #
      # This is useful for when you need to call a proprietary method such as
      # PostgreSQL's lo_* methods.
      def raw_connection
        @connection
      end

      def open_transactions
        @open_transactions ||= 0
      end

      def increment_open_transactions
        @open_transactions ||= 0
        @open_transactions += 1
      end

      def decrement_open_transactions
        @open_transactions -= 1
      end

      def transaction_joinable=(joinable)
        @transaction_joinable = joinable
      end

      def create_savepoint
      end

      def rollback_to_savepoint
      end

      def release_savepoint
      end

      def current_savepoint_name
        "active_record_#{open_transactions}"
      end

      def log_info(sql, name, ms)
        @runtime += ms
        if @logger && @logger.debug?
          name = '%s (%.1fms)' % [name || 'SQL', ms]
          @logger.debug(format_log_entry(name, sql.squeeze(' ')))
        end
      end

      protected
<<<<<<< HEAD
        def log(sql, name)
          event = ActiveSupport::Orchestra.instrument(:sql, :sql => sql, :name => name) do
            yield if block_given?
          end
          @runtime += event.duration
          log_info(sql, name, event.duration)
          event.result
=======
        def log(sql, name, &block)
          ActiveSupport::Notifications.instrument(:sql, :sql => sql, :name => name, &block)
>>>>>>> 14370e1a
        rescue Exception => e
          # Log message and raise exception.
          # Set last_verification to 0, so that connection gets verified
          # upon reentering the request loop
          @last_verification = 0
          message = "#{e.class.name}: #{e.message}: #{sql}"
          log_info(message, name, 0)
          raise translate_exception(e, message)
        end

        def translate_exception(e, message)
          # override in derived class
          ActiveRecord::StatementInvalid.new(message)
        end

        def format_log_entry(message, dump = nil)
          if ActiveRecord::Base.colorize_logging
            if @@row_even
              @@row_even = false
              message_color, dump_color = "4;36;1", "0;1"
            else
              @@row_even = true
              message_color, dump_color = "4;35;1", "0"
            end

            log_entry = "  \e[#{message_color}m#{message}\e[0m   "
            log_entry << "\e[#{dump_color}m%#{String === dump ? 's' : 'p'}\e[0m" % dump if dump
            log_entry
          else
            "%s  %s" % [message, dump]
          end
        end
    end
  end
end<|MERGE_RESOLUTION|>--- conflicted
+++ resolved
@@ -199,18 +199,8 @@
       end
 
       protected
-<<<<<<< HEAD
-        def log(sql, name)
-          event = ActiveSupport::Orchestra.instrument(:sql, :sql => sql, :name => name) do
-            yield if block_given?
-          end
-          @runtime += event.duration
-          log_info(sql, name, event.duration)
-          event.result
-=======
         def log(sql, name, &block)
           ActiveSupport::Notifications.instrument(:sql, :sql => sql, :name => name, &block)
->>>>>>> 14370e1a
         rescue Exception => e
           # Log message and raise exception.
           # Set last_verification to 0, so that connection gets verified
