--- conflicted
+++ resolved
@@ -21,13 +21,8 @@
       #
       # The following validations are added automatically:
       # * Password must be present on creation
-<<<<<<< HEAD
       # * Password length should be less than or equal to 72 bytes
-      # * Confirmation of password (using a +password_confirmation+ attribute)
-=======
-      # * Password length should be less than or equal to 72 characters
       # * Confirmation of password (using a +XXX_confirmation+ attribute)
->>>>>>> 9b63bf1d
       #
       # If confirmation validation is not needed, simply leave out the
       # value for +XXX_confirmation+ (i.e. don't provide a form field for
