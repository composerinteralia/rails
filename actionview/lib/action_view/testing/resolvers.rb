# frozen_string_literal: true

require "action_view/template/resolver"

module ActionView #:nodoc:
  # Use FixtureResolver in your tests to simulate the presence of files on the
  # file system. This is used internally by Rails' own test suite, and is
  # useful for testing extensions that have no way of knowing what the file
  # system will look like at runtime.
  class FixtureResolver < OptimizedFileSystemResolver
    def initialize(hash = {}, pattern = nil)
      super("")
      if pattern
        ActiveSupport::Deprecation.warn "Specifying a custom path for #{self.class} is deprecated. Implement a custom Resolver subclass instead."
        @pattern = pattern
      end
      @hash = hash
      @path = ""
    end

    def data
      @hash
    end

    def to_s
      @hash.keys.join(", ")
    end

    private
      def query(path, exts, _, locals, cache:)
        regex = build_regex(path, exts)

        @hash.select do |_path, _|
          ("/" + _path).match?(regex)
        end.map do |_path, source|
          handler, format, variant = extract_handler_and_format_and_variant(_path)

          Template.new(source, _path, handler,
            virtual_path: path.virtual,
            format: format,
            variant: variant,
            locals: locals
          )
        end.sort_by do |t|
          match = ("/" + t.identifier).match(regex)
          EXTENSIONS.keys.reverse.map do |ext|
            if ext == :variants && exts[ext] == :any
              match[ext].nil? ? 0 : 1
            elsif match[ext].nil?
              exts[ext].length
            else
              found = match[ext].to_sym
              exts[ext].index(found)
            end
          end
        end
<<<<<<< HEAD

        templates.sort_by { |t| -t.identifier.match(/^#{query}$/).captures.compact_blank.size }
=======
>>>>>>> 92af4aba
      end
  end

  class NullResolver < PathResolver
    def query(path, exts, _, locals, cache:)
      handler, format, variant = extract_handler_and_format_and_variant(path)
      [ActionView::Template.new("Template generated by Null Resolver", path.virtual, handler, virtual_path: path.virtual, format: format, variant: variant, locals: locals)]
    end
  end
end<|MERGE_RESOLUTION|>--- conflicted
+++ resolved
@@ -54,11 +54,6 @@
             end
           end
         end
-<<<<<<< HEAD
-
-        templates.sort_by { |t| -t.identifier.match(/^#{query}$/).captures.compact_blank.size }
-=======
->>>>>>> 92af4aba
       end
   end
 
